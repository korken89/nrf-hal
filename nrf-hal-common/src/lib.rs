//! Implementation details of the nRF HAL crates. Don't use this directly, use one of the specific
//! HAL crates instead (`nrfXYZ-hal`).

#![no_std]

use embedded_hal as hal;

#[cfg(feature = "51")]
pub use nrf51 as pac;

#[cfg(feature = "52810")]
pub use nrf52810_pac as pac;

#[cfg(feature = "52832")]
pub use nrf52832_pac as pac;

#[cfg(feature = "52833")]
pub use nrf52833_pac as pac;

#[cfg(feature = "52840")]
pub use nrf52840_pac as pac;

#[cfg(feature = "9160")]
pub use nrf9160_pac as pac;

#[cfg(feature = "51")]
pub mod adc;
#[cfg(not(feature = "9160"))]
pub mod ccm;
pub mod clocks;
#[cfg(not(any(feature = "51", feature = "9160")))]
pub mod comp;
#[cfg(not(feature = "51"))]
pub mod delay;
#[cfg(not(feature = "9160"))]
pub mod ecb;
pub mod gpio;
#[cfg(not(feature = "9160"))]
pub mod gpiote;
#[cfg(not(feature = "9160"))]
pub mod ppi;
<<<<<<< HEAD
#[cfg(any(feature = "52833", feature = "52840"))]
pub mod pwm;
=======
#[cfg(not(any(feature = "51", feature = "9160")))]
pub mod qdec;
>>>>>>> 7ac996fb
#[cfg(not(feature = "9160"))]
pub mod rng;
pub mod rtc;
#[cfg(not(feature = "51"))]
pub mod saadc;
#[cfg(feature = "51")]
pub mod spi;
#[cfg(not(feature = "51"))]
pub mod spim;
#[cfg(not(feature = "9160"))]
pub mod temp;
pub mod time;
pub mod timer;
#[cfg(feature = "51")]
pub mod twi;
#[cfg(not(feature = "51"))]
pub mod twim;
#[cfg(feature = "51")]
pub mod uart;
#[cfg(not(feature = "51"))]
pub mod uarte;
#[cfg(not(feature = "9160"))]
pub mod uicr;
#[cfg(not(feature = "9160"))]
pub mod wdt;

pub mod prelude {
    pub use crate::hal::digital::v2::*;
    pub use crate::hal::prelude::*;

    #[cfg(not(feature = "9160"))]
    pub use crate::ppi::{ConfigurablePpi, Ppi};
    pub use crate::time::U32Ext;
}

/// Length of Nordic EasyDMA differs for MCUs
#[cfg(any(feature = "52810", feature = "52832", feature = "51"))]
pub mod target_constants {
    // NRF52832 8 bits1..0xFF
    pub const EASY_DMA_SIZE: usize = 255;
    // Easy DMA can only read from data ram
    pub const SRAM_LOWER: usize = 0x2000_0000;
    pub const SRAM_UPPER: usize = 0x3000_0000;
    pub const FORCE_COPY_BUFFER_SIZE: usize = 255;
    const _CHECK_FORCE_COPY_BUFFER_SIZE: usize = EASY_DMA_SIZE - FORCE_COPY_BUFFER_SIZE;
    // ERROR: FORCE_COPY_BUFFER_SIZE must be <= EASY_DMA_SIZE
}
#[cfg(any(feature = "52840", feature = "52833", feature = "9160"))]
pub mod target_constants {
    // NRF52840 and NRF9160 16 bits 1..0xFFFF
    pub const EASY_DMA_SIZE: usize = 65535;
    // Limits for Easy DMA - it can only read from data ram
    pub const SRAM_LOWER: usize = 0x2000_0000;
    pub const SRAM_UPPER: usize = 0x3000_0000;
    pub const FORCE_COPY_BUFFER_SIZE: usize = 1024;
    const _CHECK_FORCE_COPY_BUFFER_SIZE: usize = EASY_DMA_SIZE - FORCE_COPY_BUFFER_SIZE;
    // ERROR: FORCE_COPY_BUFFER_SIZE must be <= EASY_DMA_SIZE
}

/// Does this slice reside entirely within RAM?
pub(crate) fn slice_in_ram(slice: &[u8]) -> bool {
    let ptr = slice.as_ptr() as usize;
    ptr >= target_constants::SRAM_LOWER && (ptr + slice.len()) < target_constants::SRAM_UPPER
}

/// Return an error if slice is not in RAM.
#[cfg(not(feature = "51"))]
pub(crate) fn slice_in_ram_or<T>(slice: &[u8], err: T) -> Result<(), T> {
    if slice_in_ram(slice) {
        Ok(())
    } else {
        Err(err)
    }
}

/// A handy structure for converting rust slices into ptr and len pairs
/// for use with EasyDMA. Care must be taken to make sure mutability
/// guarantees are respected
#[cfg(not(feature = "51"))]
pub(crate) struct DmaSlice {
    ptr: u32,
    len: u32,
}

#[cfg(not(feature = "51"))]
impl DmaSlice {
    pub fn null() -> Self {
        Self { ptr: 0, len: 0 }
    }

    pub fn from_slice(slice: &[u8]) -> Self {
        Self {
            ptr: slice.as_ptr() as u32,
            len: slice.len() as u32,
        }
    }
}

pub use crate::clocks::Clocks;
#[cfg(not(feature = "51"))]
pub use crate::delay::Delay;
#[cfg(not(feature = "9160"))]
pub use crate::rng::Rng;
pub use crate::rtc::Rtc;
pub use crate::timer::Timer;

#[cfg(feature = "51")]
pub use crate::adc::Adc;
#[cfg(not(feature = "51"))]
pub use crate::saadc::Saadc;

#[cfg(feature = "51")]
pub use crate::spi::Spi;
#[cfg(not(feature = "51"))]
pub use crate::spim::Spim;

#[cfg(feature = "51")]
pub use crate::twi::Twi;
#[cfg(not(feature = "51"))]
pub use crate::twim::Twim;

#[cfg(feature = "51")]
pub use crate::uart::Uart;
#[cfg(not(feature = "51"))]
pub use crate::uarte::Uarte;<|MERGE_RESOLUTION|>--- conflicted
+++ resolved
@@ -39,13 +39,10 @@
 pub mod gpiote;
 #[cfg(not(feature = "9160"))]
 pub mod ppi;
-<<<<<<< HEAD
 #[cfg(any(feature = "52833", feature = "52840"))]
 pub mod pwm;
-=======
 #[cfg(not(any(feature = "51", feature = "9160")))]
 pub mod qdec;
->>>>>>> 7ac996fb
 #[cfg(not(feature = "9160"))]
 pub mod rng;
 pub mod rtc;
